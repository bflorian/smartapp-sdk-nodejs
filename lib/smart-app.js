'use strict'

const i18n = require('i18n')
const fs = require('fs-extra')
const {Mutex} = require('async-mutex')
const httpSignature = require('http-signature')
const sshpk = require('sshpk')
const rp = require('request-promise-native')

const signature = require('./util/signature')
const responders = require('./util/responders')

const Page = require('./pages/page')
const EndpointContext = require('./util/endpoint-context')
const Log = require('./util/log')

module.exports = class SmartApp {
	/**
	 * @typedef {Object} SmartAppOptions
	 * @prop {String} clientId
	 * @prop {String} clientSecret
	 * @prop {String} appId
	 * @prop {Boolean} disableCustomDisplayName
	 * @prop {Array.<String>|String} permissions
	 * @prop {Boolean} disableRemoveApp
	 * @prop {String} apiUrl
	 * @prop {String} keyUrl
	 * @prop {String} refreshUrl
	 * @prop {String} logger
	 * @prop {number} jsonSpace
	 * @prop {Boolean} enableEventLogging
	 * @prop {String} publicKey
	 * @prop {Boolean} logUnhandledRejections
	 */
	/**
	 * Create a SmartApp instance
	 * @param {SmartAppOptions} [options] Optionally, pass in a configuration object
	 */
	constructor(options = {}) {
		this._clientId = options.clientId
		this._clientSecret = options.clientSecret
		this._id = options.appId
		this._log = new Log(options.logger, options.jsonSpace, options.enableEventLogging)
		this._permissions = options.permissions ? options.permissions : []
		this._disableCustomDisplayName = options.disableCustomDisplayName === undefined ? false : options.disableCustomDisplayName
		this._disableRemoveApp = options.disableRemoveApp === undefined ? false : options.disableRemoveApp
		this._subscribedEventHandlers = {}
		this._scheduledEventHandlers = {}
		this._pages = {}
		this._installedHandler = ((ctx, evt) => {
			this._updatedHandler(ctx, evt.installData)
		})
		this._updatedHandler = (() => { })
		this._uninstalledHandler = (() => {})
		this._oauthHandler = (() => {})
		this._deviceCommandHandler = null
		this._defaultDeviceCommandHandler = ((ctx, deviceId, cmd) => {
			this._log.warn(`No command handler for ${JSON.stringify(cmd)} of device ${deviceId}`)
		})
		this._deviceCommands = {}
		this._executeHandler = (() => {})
		this._localizationEnabled = false
		this._apiUrl = options.apiUrl ? options.apiUrl : 'https://api.smartthings.com'
		this._keyUrl = options.keyUrl ? options.keyUrl : 'https://key.smartthings.com'
		this._refreshUrl = options.refreshUrl ? options.refreshUrl : 'https://auth-global.api.smartthings.com/oauth/token'

		if (options.publicKey) {
			signature.setPublicKey(options.publicKey)
		}

		this._unhandledRejectionHandler = reason => {
			this._log.exception(reason)
		}

		if (options.logUnhandledRejections !== false) {
			process.on('unhandledRejection', this._unhandledRejectionHandler)
		}
	}

	/// /////////////////////////////
	// App Initialization Options //
	/// /////////////////////////////

	/**
	 * Set your app identifier for use elsewhere in the app
	 * @param {String} id A globally unique, developer-defined identifier
	 * for an app. It is alpha-numeric, may contain dashes, underscores,
	 * periods, and must be less then 250 characters long.
	 * @returns {SmartApp} SmartApp instance
	 */
	appId(id) {
		this._id = id
		return this
	}

	/**
	 * Manually set the SmartThings API URL
	 * @param {String} url
	 * @default https://api.smartthings.com
	 * @returns {SmartApp} SmartApp instance
	 */
	apiUrl(url) {
		this._apiUrl = url
		return this
	}

	/**
	 * Manually set the refresh token URL
	 * @param {String} url
	 * @default https://auth-global.api.smartthings.com/oauth/token
	 * @returns {SmartApp} SmartApp instance
	 */
	refreshUrl(url) {
		this._refreshUrl = url
		return this
	}

	/**
	 * Set your smartapp automation's client id. Cannot be
	 * acquired until your app has been created through the
	 * Developer Workspace.
	 * @param {String} id
	 * @returns {SmartApp} SmartApp instance
	 */
	clientId(id) {
		this._clientId = id
		return this
	}

	/**
	 * Set your smartapp automation's client secret. Cannot be
	 * acquired until your app has been created through the
	 * Developer Workspace. This secret should never be shared
	 * or committed into a public repository.
	 * @param {String} secret
	 * @returns {SmartApp} SmartApp instance
	 */
	clientSecret(secret) {
		this._clientSecret = secret
		return this
	}

	/**
	 * Add your public key so that our WebHook endpoint can verify
	 * requests from SmartThings.
	 *
	 * https://smartthings.developer.samsung.com/docs/how-to/using-public-key-webhook-endpoint.html
	 * @param {String} key public key to identify your app with SmartThings
	 * @returns {SmartApp} SmartApp instance
	 */
	publicKey(key) {
		signature.setPublicKey(key)
		this._publicKeySet = true
		return this
	}

	configureLogger(logger, jsonSpace = null, enableEvents = false) {
		this._log = new Log(logger, jsonSpace, enableEvents)
		return this
	}

	enableEventLogging(jsonSpace = null, enableEvents = true) {
		this._log.enableEvents(jsonSpace, enableEvents)
		return this
	}

	/**
	 * Set app permissions as a string or array of strings.
	 *
	 * @example
	 * // sets single permission
	 * smartapp.permissions('r:devices:*')
	 * @example
	 * // sets multiple permissions
	 * smartapp.permissions('r:devices:* r:locations:*')
	 * @example
	 * // sets multiple permissions
	 * smartapp.permissions(['r:devices:*', 'r:locations:*'])
	 * @param {Array<String> | String} value
	 * @returns {SmartApp} SmartApp instance
	 */
	permissions(value) {
		this._permissions = value
		return this
	}

	/**
	 * Disable the ability for the user to customize the display name.
	 *
	 * @param {Boolean} [value=true]
	 * @default true
	 * @returns {SmartApp} SmartApp instance
	 */
	disableCustomDisplayName(value = true) {
		this._disableCustomDisplayName = value
		return this
	}

	/**
	 * Disable the ability to remove the app from the configuration flow.
	 *
	 * @param {Boolean} [value=true]
	 * @default true
	 * @returns {SmartApp} SmartApp instance
	 */
	disableRemoveApp(value = true) {
		this._disableRemoveApp = value
		return this
	}

	/**
	 * Provide a custom context store used for storing in-flight credentials
	 * for each installed instance of the app.
	 *
	 * @param {*} value
	 * @example Use the AWS DynamoDB plugin
	 * smartapp.contextStore(new DynamoDBContextStore('aws-region', 'app-table-name'))
	 * @example
	 * // Use Firebase Cloud Firestore
	 * smartapp.contextStore(new FirestoreDBContextStore(firebaseServiceAccount, 'app-table-name'))
	 * @returns {SmartApp} SmartApp instance
	 */
	contextStore(value) {
		this._contextStore = value
		return this
	}

	/**
	 * Replaces the default unhandled rejection handler. If you don't want to have a default handler at
	 * all then instantiate the app with new SmartApp({logUnhandledRejections: false})
	 *
	 * @param {Function} callback when a promise rejection is not handled
	 * @returns {SmartApp} SmartApp instance */
	unhandledRejectionHandler(callback) {
		this._unhandledRejectionHandler = callback
		return this
	}

	/// ///////////////////////////
	// Configuration/Initialize //
	/// ///////////////////////////

	configureI18n(options = {directory: './locales'}) {
		if (options.updateFiles === undefined || options.updateFiles === true) {
			fs.ensureDirSync(options.directory)
		}

		i18n.configure(options)
		this._localizationEnabled = true
		return this
	}

	/**
	 * The first page users will see when they open configuration.
	 *
	 * @param {String} pageId A developer defined page ID. Must
	 * be URL safe characters.
	 * @returns {SmartApp} SmartApp instance
	 */
	firstPageId(pageId) {
		this._firstPageId = pageId
		return this
	}

	/// //////////////////////
	// Configuration/Page   //
	/// //////////////////////

	/**
	 * @typedef ConfigurationData
	 * @property {String=} installedAppId The id of the installed app.
	 * @property {String} phase Denotes the current installation phase.
	 * @property {String=} pageId A developer defined page ID. Must be URL
	 * safe characters.
	 * @property {String=} previousPageId The previous page the user
	 * completed. Must be URL safe characters.
	 * @property {Object=} config A map of configurations for an Installed App.
	 * The map 'key' is the configuration name and the 'value' is an array
	 * of strings.
	 */

	/**
	 * @callback PageCallback
	 * @param context { import('./util/endpoint-context') } EndpointContext to
	 * access config values associated to the installed app
	 * @param page { import('./pages/page') } Chainable page instance
	 * @param {ConfigurationData} data Optionally access the raw configuration
	 * data event object
	 * @returns {SmartApp} SmartApp instance
	 */

	/**
	 * Define a configuration page – you may chain as many pages as is
	 * necessary to satisfy your configuration needs. Please see the
	 * the documentation on how to design pages for your automation.
	 *
	 * https://smartthings.developer.samsung.com/docs/how-to/design-pages-smartapp.html
	 * @param {String} id Identify your page with a unique snake_case or
	 * camelCase identifier, used for i18n keys
	 * @param {PageCallback} callback Allows you to define config page
	 * characteristics and access config values
	 */
	page(id, callback) {
		if (!this._firstPageId) {
			this._firstPageId = id
		}

		this._pages[id] = callback
		return this
	}

	/// ///////////
	// Install  //
	/// ///////////

	installed(callback) {
		this._installedHandler = callback
		return this
	}

	/// ///////////
	// Update   //
	/// ///////////

	updated(callback) {
		this._updatedHandler = callback
		return this
	}

	/// /////////////
	// Uninstall  //
	/// /////////////

	uninstalled(callback) {
		this._uninstalledHandler = callback
		return this
	}

	/// ///////////
	// Events   //
	/// ///////////

	oauthHandler(callback) {
		this._oauthHandler = callback
		return this
	}

	/**
	 * @typedef {Object} ModeEvent
	 * @property {String} eventId The id of the event
	 * @property {String} locationId The id of the location in which the event was triggered.
	 * @property {String} modeId The ID of the mode associated with a MODE_EVENT.
	 */

	/**
	 * @typedef {Object} DeviceEvent An event on a device that matched a subscription for this app.
	 * @property {String} eventId The ID of the event.
	 * @property {String} locationId The ID of the location in which the event was triggered.
	 * @property {String} deviceId The ID of the location in which the event was triggered.
	 * @property {String} componentId The name of the component on the device that the event is associated with.
	 * @property {String} capability The name of the capability associated with the DEVICE_EVENT.
	 * @property {String} attribute The name of the DEVICE_EVENT. This typically corresponds to an attribute name of the device-handler’s capabilities.
	 * @property {Object} value The value of the event. The type of the value is dependent on the capability's attribute type.
	 * @property {String} valueType The root level data type of the value field. The data types are representitive of standard JSON data types.
	 * @property {Boolean} stateChange Whether or not the state of the device has changed as a result of the DEVICE_EVENT.
	 * @property {Map} data json map as defined by capability data schema
	 * @property {String} subscriptionName The name of subscription that caused delivery.
	 */

	/**
	 * @typedef {Object} TimerEvent
	 * @property {String} eventId The ID of the event.
	 * @property {String} name The name of the schedule that caused this event.
	 * @property {Object} type
	 * @property {String} time The IS0-8601 date time strings in UTC that this event was scheduled for.
	 * @property {String} expression The CRON expression if the schedule was of type CRON.
	 */

	/**
	 * @callback EventCallback
	 * @param context { import('./util/endpoint-context') }
	 * @param {ModeEvent|DeviceEvent|TimerEvent} event
	 * @returns {EventCallback}
	 */

	/**
	 * Handler for named subscriptions to events
	 *
	 * @param {String} name Provide the name matching a created subscription
	 * @param {EventCallback} callback Callback handler object
	 * @returns {SmartApp} SmartApp instance
	 */
	subscribedEventHandler(name, callback) {
		this._subscribedEventHandlers[name] = callback
		return this
	}

	/**
	 * Handler for named subscriptions to **scheduled** events
	 *
	 * @param {String} name Provide the name matching a created subscription
	 * @param {Object} callback Callback handler object
	 * @returns {SmartApp} SmartApp instance
	 */
	scheduledEventHandler(name, callback) {
		this._scheduledEventHandlers[name] = callback
		return this
	}

	/**
	 * Handler for device commands
	 *
	 * @param {Object} callback Callback handler object
	 * @returns {SmartApp} SmartApp instance
	 */
	deviceCommandHandler(callback) {
		this._deviceCommandHandler = callback
		return this
	}

	/**
	 * Handler for device commands
	 *
	 * @param {Object} callback Callback handler object
	 * @returns {SmartApp} SmartApp instance
	 */
	defaultDeviceCommandHandler(callback) {
		this._defaultDeviceCommandHandler = callback
		return this
	}

	/**
	 * Device command and callback
	 *
	 * @param {String} command Device command
	 * @param {Object} callback Callback handler object
	 * @returns {SmartApp} SmartApp instance
	 */
	deviceCommand(command, callback) {
		this._deviceCommands[command] = callback
		return this
	}

	/// //////////////
	// Utilities   //
	/// //////////////

	translate(...args) {
		if (this._localizationEnabled) {
			return this.__(...args)
		}

		return args[0]
	}

	async _isAuthorized(req) {
		try {
			const parsed = httpSignature.parseRequest(req)
			if (this._certKeyId !== parsed.keyId) {
				this._certKeyId = parsed.keyId
				const t0 = new Date().getTime()
				this._certKey = await this._getCertificate(parsed.keyId)
				console.log(`RETRIEVING CERT IN ${new Date().getTime() - t0} MSEC ${parsed.keyId}`)
<<<<<<< HEAD
=======
				console.log(`CERT:\n${this._certKey}`)
>>>>>>> 29090fd7
			}

			const par = sshpk.parseCertificate(this._certKey, 'pem')
			const verifyResult = httpSignature.verifySignature(parsed, par.subjectKey)
			if (!verifyResult) {
				this._log.error('forbidden - failed verifySignature')
				return false
			}
		} catch (error) {
			this._log.error(`Error verifying request ${JSON.stringify(error, null, 2)}`)
			return false
		}

		return true
	}

	async _getCertificate(keyId) {
		return rp.get(`${this._keyUrl}${keyId}`)
	}

	/**
	 * Use with an AWS Lambda function. No signature verification is required.
	 *
	 * @param {*} event
	 * @param {*} context
	 * @param {*} callback
	 */
	handleLambdaCallback(event, context, callback) {
		this._handleCallback(event, responders.lambdaResponse(callback, this._log))
	}

	/**
	 * Use with a standard HTTP webhook endpoint app. Signature verification is required.
	 *
	 * @param {*} request
	 * @param {*} response
	 */
	async handleHttpCallback(request, response) {
		if (request.body && request.body.lifecycle === 'PING') {
<<<<<<< HEAD
			console.log('PING')
			response.send({})
=======
			this._handleCallback(request.body, responders.httpResponder(response, this._log))
>>>>>>> 29090fd7
		} else if (this._publicKeySet && signature.signatureIsVerified(request)) {
			this._handleCallback(request.body, responders.httpResponder(response, this._log))
		} else if ((await this._isAuthorized(request))) {
			this._handleCallback(request.body, responders.httpResponder(response, this._log))
		} else {
			this._log.error('Unauthorized')
			response.status(401).send('Forbidden')
		}
	}

	/**
	 * Use with a standard HTTP webhook endpoint app, but
	 * disregard the HTTP verification process.
	 *
	 * @param {*} request
	 * @param {*} response
	 */
	handleHttpCallbackUnverified(request, response) {
		this._handleCallback(request.body, responders.httpResponder(response, this._log))
	}

	/**
	 * Used for internal unit testing.
	 *
	 * @param {Object} body
	 */
	async handleMockCallback(body) {
		const responder = responders.mockResponder(this._log)
		await this._handleCallback(body, responder)
		return responder.response
	}

	/// ///////////////////////////////////////////////////////////
	// Proactive API calls (not in response to lifecycle events //
	/// ///////////////////////////////////////////////////////////

	withContext(installedAppIdOrObject) {
		const app = this
		if (typeof installedAppIdOrObject === 'object') {
			return new Promise(resolve => {
				resolve(new EndpointContext(app, installedAppIdOrObject, new Mutex()))
			})
		}

		if (this._contextStore) {
			return new Promise((resolve, reject) => {
				this._contextStore.get(installedAppIdOrObject).then(data => {
					resolve(new EndpointContext(app, data, new Mutex()))
				}).catch(error => {
					reject(error)
				})
			})
		}

		return Promise.reject(new Error('Context not available. No context store defined'))
	}

	/// /////////////////////
	// Event Dispatching  //
	/// /////////////////////

	async _handleCallback(evt, responder) {
		const context = new EndpointContext(this, evt)
		try {
			switch (evt.lifecycle) {
				case 'PING': {
					this._log.event(evt)
					responder.respond({statusCode: 200, pingData: {challenge: evt.pingData.challenge}})
					break
				}

				case 'CONFIGURATION': {
					const {configurationData} = evt

					// Inject whether or not the request was a resubmitted page
					configurationData.isResubmit = configurationData.pageId === configurationData.previousPageId

					switch (configurationData.phase) {
						case 'INITIALIZE': {
							this._log.event(evt, configurationData.phase)
							responder.respond({
								statusCode: 200, configurationData: {
									initialize: {
										id: this._id,
										firstPageId: this._firstPageId,
										permissions: this._permissions,
										disableCustomDisplayName: this._disableCustomDisplayName,
										disableRemoveApp: this._disableRemoveApp
									}
								}
							})
							break
						}

						case 'PAGE': {
							this._log.event(evt, configurationData.phase)
							const pageId = configurationData.pageId ? configurationData.pageId : this._firstPageId
							const pageHandler = this._pages[pageId]
							if (pageHandler) {
								const page = this._localizationEnabled ? new Page(pageId, context.locale) : new Page(pageId)
								await pageHandler(context, page, configurationData)
								responder.respond({statusCode: 200, configurationData: {page: page.toJson()}})
							} else {
								throw new Error(`Page '${configurationData.pageId}' not found`)
							}

							break
						}

						default:
							throw new Error(`Unsupported config phase: ${configurationData.phase}`)
					}

					break
				}

				case 'OAUTH_CALLBACK': {
					this._log.event(evt)
					await this._oauthHandler(context, evt.oauthCallbackData)
					responder.respond({statusCode: 200, oAuthCallbackData: {}})
					break
				}

				case 'INSTALL': {
					this._log.event(evt)
					await this._installedHandler(context, evt.installData)
					if (this._contextStore) {
						this._contextStore.put({
							installedAppId: context.installedAppId,
							locationId: context.locationId,
							authToken: context.api.client.authToken,
							refreshToken: context.api.client.refreshToken,
							config: context.config,
							state: context.state
						})
					}

					responder.respond({statusCode: 200, installData: {}})
					break
				}

				case 'UPDATE': {
					this._log.event(evt)
					await this._updatedHandler(context, evt.updateData)
					if (this._contextStore) {
						this._contextStore.put({
							installedAppId: context.installedAppId,
							locationId: context.locationId,
							authToken: context.api.client.authToken,
							refreshToken: context.api.client.refreshToken,
							config: context.config,
							state: context.state
						})
					}

					responder.respond({statusCode: 200, updateData: {}})
					break
				}

				case 'UNINSTALL': {
					this._log.event(evt)
					await this._uninstalledHandler(context, evt.uninstallData)
					if (this._contextStore) {
						this._contextStore.delete(context.installedAppId)
					}

					responder.respond({statusCode: 200, uninstallData: {}})
					break
				}

				case 'EVENT': {
					this._log.event(evt)
					const results = []
					for (const event of evt.eventData.events) {
						switch (event.eventType) {
							case 'DEVICE_EVENT': {
								const handlerName = event.deviceEvent.subscriptionName.split('_')[0]
								const handler = this._subscribedEventHandlers[handlerName]
								results.push(handler(context, event.deviceEvent))
								break
							}

							case 'TIMER_EVENT': {
								const handlerName = event.timerEvent.name
								const handler = this._scheduledEventHandlers[handlerName]
								results.push(handler(context, event.timerEvent))
								break
							}

							case 'DEVICE_COMMANDS_EVENT': {
								if (this._deviceCommandHandler) {
									results.push(this._deviceCommandHandler(context, event.deviceCommandsEvent))
								} else {
									const {deviceCommandsEvent} = event
									for (const cmd of deviceCommandsEvent.commands) {
										const compKey = `${cmd.componentId}/${cmd.capability}/${cmd.command}`
										const capKey = `${cmd.capability}/${cmd.command}`
										let handler = this._deviceCommands[compKey]
										if (!handler) {
											handler = this._deviceCommands[capKey]
										}

										if (handler) {
											results.push(handler(context, deviceCommandsEvent.deviceId, cmd, deviceCommandsEvent))
										} else {
											this._defaultDeviceCommandHandler(context, deviceCommandsEvent.deviceId, cmd)
										}
									}
								}

								break
							}

							case 'MODE_EVENT': {
								// TODO - there is no mode handler name!!!
								const handlerName = 'modeChangeHandler'
								const handler = this._subscribedEventHandlers[handlerName]
								results.push(handler(context, event.modeEvent))
								break
							}

							case 'SECURITY_ARM_STATE_EVENT': {
								// TODO - name specified but not returned!!!
								// const handlerName = event.securityArmStateEvent.name
								const handlerName = 'securityArmStateHandler'
								const handler = this._subscribedEventHandlers[handlerName]
								results.push(handler(context, event.securityArmStateEvent))
								break
							}

							default: {
								this._log.warn(`Unhandled event of type ${event.eventType}`)
							}
						}
					}

					await Promise.all(results)
					responder.respond({statusCode: 200, eventData: {}})
					break
				}

				case 'EXECUTE': {
					this._log.event(evt)
					await this._executeHandler(context, evt.executeData)
					break
				}

				default: {
					this._log.warn(`Lifecycle ${evt.lifecycle} not supported`)
				}
			}
		} catch (error) {
			this._log.exception(error)
			responder.respond({statusCode: 500, message: `Server error: '${error.toString()}'`})
		}
	}
}<|MERGE_RESOLUTION|>--- conflicted
+++ resolved
@@ -461,10 +461,7 @@
 				const t0 = new Date().getTime()
 				this._certKey = await this._getCertificate(parsed.keyId)
 				console.log(`RETRIEVING CERT IN ${new Date().getTime() - t0} MSEC ${parsed.keyId}`)
-<<<<<<< HEAD
-=======
 				console.log(`CERT:\n${this._certKey}`)
->>>>>>> 29090fd7
 			}
 
 			const par = sshpk.parseCertificate(this._certKey, 'pem')
@@ -504,12 +501,7 @@
 	 */
 	async handleHttpCallback(request, response) {
 		if (request.body && request.body.lifecycle === 'PING') {
-<<<<<<< HEAD
-			console.log('PING')
-			response.send({})
-=======
 			this._handleCallback(request.body, responders.httpResponder(response, this._log))
->>>>>>> 29090fd7
 		} else if (this._publicKeySet && signature.signatureIsVerified(request)) {
 			this._handleCallback(request.body, responders.httpResponder(response, this._log))
 		} else if ((await this._isAuthorized(request))) {
